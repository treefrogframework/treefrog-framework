/* Copyright (c) 2011-2012, AOYAMA Kazuharu
 * All rights reserved.
 *
 * This software may be used and distributed according to the terms of
 * the New BSD License, which is incorporated herein by reference.
 */

/**
 * Class to paginate a list of items in a old digg style
 *
 * @author Darko Goleš
 * @author Carlos Mafla <gigo6000@hotmail.com>
 * @author Vo Xuan Tien <tien.xuan.vo@gmail.com>
 * @www.inchoo.net
 */

#include <TPaginator>
#include <QtCore>

/*!
  \class TPaginator
  \brief The TPaginator class provide simple solution to show paging toolbar.
  Notice: this class can't be used to page data, but you can use offset and limit in a query statement to page data.
*/

/*!
  Constructor.
*/
TPaginator::TPaginator(int itemsCount, int limit, int midRange)
    : currentPage_(1)
{
    itemsCount_ = qMax(itemsCount, 0);
    limit_ = qMax(limit, 1);

<<<<<<< HEAD
    // Change even number to larger odd number
    midRange = qMax(midRange, 1);
    midRange_ = midRange + (((midRange % 2) == 0) ? 1 : 0);

    calculateNumPages();
    calculateOffset();
    calculateRange();
=======
    // Change even number to larger odd number.
    // midRange must be odd number.
    midRange_ = midRange_ + (((midRange_ % 2) == 0) ? 1 : 0);
>>>>>>> e42470a6
}

/*!
  Calculate number of pages.
  Internal use only.
*/
void TPaginator::calculateNumPages()
{
    //If limit is larger than or equal to total items count
    //display all in one page
    if (limit_ >= itemsCount_) {
        numPages_ = 1;
    } else {
        //Calculate rest numbers from dividing operation so we can add one
        //more page for this items
        int restItemsNum = itemsCount_ % limit_;
        //if rest items > 0 then add one more page else just divide items
        //by limit
        numPages_ = (restItemsNum > 0) ? (itemsCount_ / limit_) + 1 : (itemsCount_ / limit_);
    }

    // If currentPage invalid after numPages changes
    if (currentPage_ > numPages_) {
        // Restore currentPage to default value
        currentPage_ = 1;
    }
}

/*!
<<<<<<< HEAD
  Calculates offset for items based on current page number.
=======
  Calculate offset (start index of items to get from database).
  Internal use only.
>>>>>>> e42470a6
 */
void TPaginator::calculateOffset()
{
    offset_ = (currentPage_ - 1) * limit_;
}

/*!
  Calculate range (pages will be show in paging toolbar).
  Internal use only.
 */
void TPaginator::calculateRange()
{
    int startRange = currentPage_ - qFloor(midRange_ / 2);
    int endRange = currentPage_ + qFloor(midRange_ / 2);

    // If invalid start range
    startRange = qMax(startRange, 1);

    // If invalid end range
    endRange = qMin(endRange, numPages_);

    range_.clear();
    for (int i = startRange; i <= endRange; i++) {
        range_ << i;
    }
}

/*!
  Set number of items. Notice: changing \a itemsCount maybe make number of pages and range change also.
 */
void TPaginator::setItemsCount(int itemsCount)
{
    itemsCount_ = qMax(itemsCount, 0);

    // ItemsCount changes cause NumPages and Range change
    calculateNumPages();
    calculateRange();
}

/*!
  Set limit. Notice: changing \a limit maybe make number of pages, offset and range change also.
 */
void TPaginator::setLimit(int limit)
{
    limit_ = qMax(limit, 1);

    // Limit changes cause NumPages, Offset and Range change
    calculateNumPages();
    calculateOffset();
    calculateRange();
}

/*!
  Set mid range (number of pages will be show in paging toolbar). Notice: changing \a midRange maybe make range change also.
 */
void TPaginator::setMidRange(int midRange)
{
    // Change even number to larger odd number
    midRange = qMax(midRange, 1);
    midRange_ = midRange + (((midRange % 2) == 0) ? 1 : 0);

    // MidRange changes cause Range changes
    calculateRange();
}

/*!
  Set current page. Notice: changing \a currentPage maybe make offset range change also.
 */
void TPaginator::setCurrentPage(int page)
{
    currentPage_ = isValidPage(page) ? page : 1;

    // CurrentPage changes cause Offset and Range change
<<<<<<< HEAD
    calculateOffset();
    calculateRange();
}
=======
    this->calculateOffset();
    this->calculateRange();
}

/*!
  \fn int TPaginator::itemsCount() const
  Get number of items.
*/

/*!
  \fn int TPaginator::numPages() const
  Get number of pages.
*/

/*!
  \fn int TPaginator::limit() const
  Get limit (number items per page).
*/

/*!
  \fn int TPaginator::offset() const
  Get offset (start index of items to get from database).
*/

/*!
  \fn int TPaginator::midRange() const
  Get mid range (number of pages will be show in paging toolbar).
*/

/*!
  \fn int TPaginator::midRange() const
  Get mid range (number of pages will be show in paging toolbar).
*/

/*!
  \fn const QList<int> &range() const
  Get range (pages will be show in paging toolbar).
*/

/*!
  \fn int TPaginator::currentPage() const
  Get current page that items will be show.
*/

/*!
  \fn int TPaginator::firstPage() const
  Get first page.
*/

/*!
  \fn int TPaginator::previousPage() const
  Get the page before current page.
*/

/*!
  \fn int TPaginator::nextPage() const
  Get the page after current page.
*/

/*!
  \fn int TPaginator::lastPage() const
  Get last page.
*/

/*!
  \fn bool TPaginator::haveToPaginate() const
  Whether paging toolbar will be display or not.
*/

/*!
  \fn bool TPaginator::isFirstPageEnabled() const
  Whether first page available or not.
*/

/*!
  \fn bool TPaginator::hasPreviousPage() const
  Whether previous page available or not.
*/

/*!
  \fn bool TPaginator::hasNextPage() const
  Whether next page available or not.
*/

/*!
  \fn bool TPaginator::isLastPageEnabled() const
  Whether last page available or not.
*/

/*!
  \fn bool TPaginator::isValidPage(int page) const
  Check if \a page is a valid page or not.
*/
>>>>>>> e42470a6
<|MERGE_RESOLUTION|>--- conflicted
+++ resolved
@@ -5,22 +5,17 @@
  * the New BSD License, which is incorporated herein by reference.
  */
 
-/**
- * Class to paginate a list of items in a old digg style
- *
- * @author Darko Goleš
- * @author Carlos Mafla <gigo6000@hotmail.com>
- * @author Vo Xuan Tien <tien.xuan.vo@gmail.com>
- * @www.inchoo.net
- */
-
 #include <TPaginator>
 #include <QtCore>
 
 /*!
   \class TPaginator
-  \brief The TPaginator class provide simple solution to show paging toolbar.
-  Notice: this class can't be used to page data, but you can use offset and limit in a query statement to page data.
+  \brief The TPaginator class provides simple solution to show paging toolbar.
+  This class can't be used to page data, but you can use offset and
+  limit in a query statement to page data.
+  \author Darko Goleš
+  \author Carlos Mafla <gigo6000@hotmail.com>
+  \author Vo Xuan Tien <tien.xuan.vo@gmail.com>
 */
 
 /*!
@@ -32,23 +27,18 @@
     itemsCount_ = qMax(itemsCount, 0);
     limit_ = qMax(limit, 1);
 
-<<<<<<< HEAD
-    // Change even number to larger odd number
+    // Change even number to larger odd number.
+    // midRange must be odd number.
     midRange = qMax(midRange, 1);
     midRange_ = midRange + (((midRange % 2) == 0) ? 1 : 0);
 
     calculateNumPages();
     calculateOffset();
     calculateRange();
-=======
-    // Change even number to larger odd number.
-    // midRange must be odd number.
-    midRange_ = midRange_ + (((midRange_ % 2) == 0) ? 1 : 0);
->>>>>>> e42470a6
-}
-
-/*!
-  Calculate number of pages.
+}
+
+/*!
+  Calculates number of pages.
   Internal use only.
 */
 void TPaginator::calculateNumPages()
@@ -74,22 +64,18 @@
 }
 
 /*!
-<<<<<<< HEAD
-  Calculates offset for items based on current page number.
-=======
-  Calculate offset (start index of items to get from database).
+  Calculates offset (start index of items to get from database).
   Internal use only.
->>>>>>> e42470a6
- */
+*/
 void TPaginator::calculateOffset()
 {
     offset_ = (currentPage_ - 1) * limit_;
 }
 
 /*!
-  Calculate range (pages will be show in paging toolbar).
+  Calculates range (pages will be show in paging toolbar).
   Internal use only.
- */
+*/
 void TPaginator::calculateRange()
 {
     int startRange = currentPage_ - qFloor(midRange_ / 2);
@@ -108,8 +94,10 @@
 }
 
 /*!
-  Set number of items. Notice: changing \a itemsCount maybe make number of pages and range change also.
- */
+  Sets number of items.
+  Notice: changing \a itemsCount maybe make number of pages and range
+  change also.
+*/
 void TPaginator::setItemsCount(int itemsCount)
 {
     itemsCount_ = qMax(itemsCount, 0);
@@ -120,8 +108,10 @@
 }
 
 /*!
-  Set limit. Notice: changing \a limit maybe make number of pages, offset and range change also.
- */
+  Sets limit.
+  Notice: changing \a limit maybe make number of pages, offset and range
+  change also.
+*/
 void TPaginator::setLimit(int limit)
 {
     limit_ = qMax(limit, 1);
@@ -133,8 +123,9 @@
 }
 
 /*!
-  Set mid range (number of pages will be show in paging toolbar). Notice: changing \a midRange maybe make range change also.
- */
+  Sets mid range (number of pages will be show in paging toolbar).
+  Notice: changing \a midRange maybe make range change also.
+*/
 void TPaginator::setMidRange(int midRange)
 {
     // Change even number to larger odd number
@@ -146,80 +137,76 @@
 }
 
 /*!
-  Set current page. Notice: changing \a currentPage maybe make offset range change also.
- */
+  Sets current page.
+  Notice: changing \a currentPage maybe make offset range change also.
+*/
 void TPaginator::setCurrentPage(int page)
 {
     currentPage_ = isValidPage(page) ? page : 1;
 
     // CurrentPage changes cause Offset and Range change
-<<<<<<< HEAD
     calculateOffset();
     calculateRange();
 }
-=======
-    this->calculateOffset();
-    this->calculateRange();
-}
 
 /*!
   \fn int TPaginator::itemsCount() const
-  Get number of items.
+  Gets number of items.
 */
 
 /*!
   \fn int TPaginator::numPages() const
-  Get number of pages.
+  Gets number of pages.
 */
 
 /*!
   \fn int TPaginator::limit() const
-  Get limit (number items per page).
+  Gets limit (number items per page).
 */
 
 /*!
   \fn int TPaginator::offset() const
-  Get offset (start index of items to get from database).
+  Gets offset (start index of items to get from database).
 */
 
 /*!
   \fn int TPaginator::midRange() const
-  Get mid range (number of pages will be show in paging toolbar).
+  Gets mid range (number of pages will be show in paging toolbar).
 */
 
 /*!
   \fn int TPaginator::midRange() const
-  Get mid range (number of pages will be show in paging toolbar).
+  Gets mid range (number of pages will be show in paging toolbar).
 */
 
 /*!
   \fn const QList<int> &range() const
-  Get range (pages will be show in paging toolbar).
+  Gets range (pages will be show in paging toolbar).
 */
 
 /*!
   \fn int TPaginator::currentPage() const
-  Get current page that items will be show.
+  Gets current page that items will be show.
 */
 
 /*!
   \fn int TPaginator::firstPage() const
-  Get first page.
+  Gets first page.
 */
 
 /*!
   \fn int TPaginator::previousPage() const
-  Get the page before current page.
+  Gets the page before current page.
 */
 
 /*!
   \fn int TPaginator::nextPage() const
-  Get the page after current page.
+  Gets the page after current page.
 */
 
 /*!
   \fn int TPaginator::lastPage() const
-  Get last page.
+  Gets last page.
 */
 
 /*!
@@ -249,6 +236,5 @@
 
 /*!
   \fn bool TPaginator::isValidPage(int page) const
-  Check if \a page is a valid page or not.
-*/
->>>>>>> e42470a6
+  Checks if \a page is a valid page or not.
+*/