/* Copyright (c) 2010-2013, AOYAMA Kazuharu
 * All rights reserved.
 *
 * This software may be used and distributed according to the terms of
 * the New BSD License, which is incorporated herein by reference.
 */

#include <TThreadApplicationServer>
#include <TWebApplication>
#include <TActionThread>
#include "tsystemglobal.h"

/*!
  \class TThreadApplicationServer
  \brief The TThreadApplicationServer class provides functionality common to
  an web application server for thread.
*/

TThreadApplicationServer::TThreadApplicationServer(QObject *parent)
    : QTcpServer(parent), TApplicationServerBase()
{
    maxServers = Tf::app()->maxNumberOfServers();
    connect(qApp, SIGNAL(aboutToQuit()), this, SLOT(terminate()));

    Q_ASSERT(Tf::app()->multiProcessingModule() == TWebApplication::Thread);
}


TThreadApplicationServer::~TThreadApplicationServer()
{ }


bool TThreadApplicationServer::start()
{
    if (isListening()) {
        return true;
    }

    quint16 port = Tf::app()->appSettings().value("ListenPort").toUInt();
    int sock = nativeListen(QHostAddress::Any, port);
    if (sock <= 0 || !setSocketDescriptor(sock)) {
        tSystemError("Failed to set socket descriptor: %d", sock);
        nativeClose(sock);
        return false;
    }
    tSystemDebug("listen successfully.  port:%d", port);

    loadLibraries();

    TStaticInitializeThread *initializer = new TStaticInitializeThread();
    initializer->start();
    initializer->wait();
    delete initializer;
    return true;
}


void TThreadApplicationServer::stop()
{
    T_TRACEFUNC("");
    QTcpServer::close();
}


void TThreadApplicationServer::terminate()
{
    stop();
    TActionContext::releaseAll();
}


void TThreadApplicationServer::incomingConnection(
#if QT_VERSION >= 0x050000
    qintptr socketDescriptor)
#else
    int socketDescriptor)
#endif
{
    T_TRACEFUNC("socketDescriptor: %d", socketDescriptor);

    for (;;) {
<<<<<<< HEAD
        if (TActionContext::contextCount() < maxServers) {
=======
        if (TActionThread::threadCount() < maxServers) {
>>>>>>> 7fad87f6
            TActionThread *thread = new TActionThread(socketDescriptor);
            connect(thread, SIGNAL(finished()), thread, SLOT(deleteLater()));
            thread->start();
            break;
        }
        Tf::msleep(1);
        qApp->processEvents(QEventLoop::ExcludeSocketNotifiers);
    }
}<|MERGE_RESOLUTION|>--- conflicted
+++ resolved
@@ -79,11 +79,7 @@
     T_TRACEFUNC("socketDescriptor: %d", socketDescriptor);
 
     for (;;) {
-<<<<<<< HEAD
-        if (TActionContext::contextCount() < maxServers) {
-=======
         if (TActionThread::threadCount() < maxServers) {
->>>>>>> 7fad87f6
             TActionThread *thread = new TActionThread(socketDescriptor);
             connect(thread, SIGNAL(finished()), thread, SLOT(deleteLater()));
             thread->start();
