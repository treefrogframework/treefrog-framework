/* Copyright (c) 2011-2019, AOYAMA Kazuharu
 * All rights reserved.
 *
 * This software may be used and distributed according to the terms of
 * the New BSD License, which is incorporated herein by reference.
 */

#include "tsmtpmailer.h"
#include "tsystemglobal.h"
#include <QCoreApplication>
#include <QDateTime>
#include <QHostAddress>
#include <QSslSocket>
#include <TCryptMac>
#include <TPopMailer>
using namespace Tf;

//#define tSystemError(fmt, ...)  printf(fmt "\n", ## __VA_ARGS__)
//#define tSystemDebug(fmt, ...)  printf(fmt "\n", ## __VA_ARGS__)

/*!
  \class TSmtpMailer
  \brief The TSmtpMailer class provides a simple functionality to send
  emails by SMTP.
*/

TSmtpMailer::TSmtpMailer(QObject *parent) :
    QObject(parent),
    _socket(new QSslSocket())
{
}


TSmtpMailer::TSmtpMailer(const QString &hostName, quint16 port, QObject *parent) :
    QObject(parent),
    _socket(new QSslSocket()),
    _smtpHostName(hostName),
    _smtpPort(port)
{
}


TSmtpMailer::~TSmtpMailer()
{
    if (!_mailMessage.isEmpty()) {
        // tSystemWarn("Mail not sent. Deleted it.");
    }

    delete _pop;
    delete _socket;
}


void TSmtpMailer::moveToThread(QThread *targetThread)
{
    QObject::moveToThread(targetThread);
    _socket->moveToThread(targetThread);
    if (_pop) {
        _pop->moveToThread(targetThread);
    }
}


void TSmtpMailer::setPopBeforeSmtpAuthEnabled(const QString &popServer, quint16 port, bool apop, bool enable)
{
    if (enable) {
        if (!_pop) {
            _pop = new TPopMailer();
        }

        _pop->setHostName(popServer);
        _pop->setPort(port);
        _pop->setApopEnabled(apop);

    } else {
        delete _pop;
        _pop = nullptr;
    }
}


QString TSmtpMailer::lastServerResponse() const
{
    return QString(_lastResponse);
}


bool TSmtpMailer::send(const TMailMessage &message)
{
    _mailMessage = message;
    bool res = send();
    _mailMessage.clear();
    return res;
}


void TSmtpMailer::sendLater(const TMailMessage &message)
{
    _mailMessage = message;
    QMetaObject::invokeMethod(this, "sendAndDeleteLater", Qt::QueuedConnection);
}


void TSmtpMailer::sendAndDeleteLater()
{
    send();
    _mailMessage.clear();
    deleteLater();
}


bool TSmtpMailer::send()
{
    QMutexLocker locker(&_sendMutex);  // Lock for load reduction of mail server

    if (_pop) {
        // POP before SMTP
        _pop->setUserName(_username);
        _pop->setPassword(_password);
        _pop->connectToHost();
        _pop->quit();

        Tf::msleep(100);  // sleep
    }

    if (_smtpHostName.isEmpty() || _smtpPort <= 0) {
        tSystemError("SMTP: Bad Argument: hostname:%s port:%d", qPrintable(_smtpHostName), _smtpPort);
        return false;
    }

    if (_mailMessage.fromAddress().trimmed().isEmpty()) {
        tSystemError("SMTP: Bad Argument: From-address empty");
        return false;
    }

    if (_mailMessage.recipients().isEmpty()) {
        tSystemError("SMTP: Bad Argument: Recipients empty");
        return false;
    }

    if (!connectToHost(_smtpHostName, _smtpPort)) {
        tSystemError("SMTP: Connect Error: hostname:%s port:%d", qPrintable(_smtpHostName), _smtpPort);
        return false;
    }

    if (_mailMessage.date().isEmpty()) {
        _mailMessage.setCurrentDate();
    }

    if (!cmdEhlo()) {
        if (!cmdHelo()) {
            tSystemError("SMTP: HELO/EHLO Command Failed");
            cmdQuit();
            return false;
        }
    }

<<<<<<< HEAD
    if (!sslEnabled && startTlsEnabled) {
        if (!startTlsAvailable) {
            tSystemError("SMTP: Server does not support STARTTLS");
            cmdQuit();
            return false;
        }
=======
    if (_tlsRequire && !_tlsAvailable) {
        tSystemError("SMTP: STARTTLS not supported");
        cmdQuit();
        return false;
    }

    if (_tlsAvailable) {
>>>>>>> 9e6f21c2
        if (!cmdStartTls()) {
            cmdQuit();
            return false;
        }
    }

<<<<<<< HEAD
    if (authEnabled) {
=======
    if (_authEnable) {
>>>>>>> 9e6f21c2
        if (!cmdAuth()) {
            tSystemError("SMTP: User Authentication Failed: username:%s : [%s]", _username.data(), qPrintable(lastServerResponse()));
            cmdQuit();
            return false;
        }
    }

    if (!cmdRset()) {
        tSystemError("SMTP: RSET Command Failed: [%s]", qPrintable(lastServerResponse()));
        cmdQuit();
        return false;
    }

    if (!cmdMail(_mailMessage.fromAddress())) {
        tSystemError("SMTP: MAIL Command Failed: [%s]", qPrintable(lastServerResponse()));
        cmdQuit();
        return false;
    }

    if (!cmdRcpt(_mailMessage.recipients())) {
        tSystemError("SMTP: RCPT Command Failed: [%s]", qPrintable(lastServerResponse()));
        cmdQuit();
        return false;
    }

    if (!cmdData(_mailMessage.toByteArray())) {
        tSystemError("SMTP: DATA Command Failed: [%s]", qPrintable(lastServerResponse()));
        cmdQuit();
        return false;
    }

    cmdQuit();
    return true;
}


QByteArray TSmtpMailer::authCramMd5(const QByteArray &in, const QByteArray &username, const QByteArray &password)
{
    QByteArray out = username;
    out += " ";
    out += TCryptMac::hash(QByteArray::fromBase64(in), password, TCryptMac::Hmac_Md5).toHex();
    return out.toBase64();
}


bool TSmtpMailer::connectToHost(const QString &hostName, quint16 port)
{
<<<<<<< HEAD
    if (sslEnabled) {
        socket->connectToHostEncrypted(hostName, port);
        if (!socket->waitForEncrypted(5000)) {
            tSystemError("SMTP server connect error: %s", qPrintable(socket->errorString()));
            for (const auto &err : socket->sslErrors()) {
                tSystemError("SMTP SSL error %d: %s", int(err.error()), qPrintable(err.errorString()));
            }
            return false;
        }
    } else {
        socket->connectToHost(hostName, port);
        if (!socket->waitForConnected(5000)) {
            tSystemError("SMTP server connect error: %s", qPrintable(socket->errorString()));
            return false;
        }
=======
    _socket->connectToHost(hostName, port);
    if (!_socket->waitForConnected(5000)) {
        tSystemError("SMTP server connect error: %s", qPrintable(_socket->errorString()));
        return false;
>>>>>>> 9e6f21c2
    }

    return (read() == 220);
}


bool TSmtpMailer::cmdEhlo()
{
    QByteArray ehlo;
    ehlo.append("EHLO [");
    ehlo.append(qPrintable(_socket->localAddress().toString()));
    ehlo.append("]");

    QByteArrayList reply;
    if (cmd(ehlo, &reply) != 250) {
        return false;
    }

    // Gets AUTH methods
    for (auto &s : (const QByteArrayList &)reply) {
        QString str(s);
        if (str.startsWith("AUTH ", Qt::CaseInsensitive)) {
            _svrAuthMethods = str.mid(5).split(' ', QString::SkipEmptyParts);
            tSystemDebug("AUTH: %s", qPrintable(_svrAuthMethods.join(",")));
        }
        if (str.startsWith("STARTTLS", Qt::CaseInsensitive)) {
<<<<<<< HEAD
            startTlsAvailable = true;
=======
            _tlsAvailable = true;
>>>>>>> 9e6f21c2
        }
    }
    return true;
}


bool TSmtpMailer::cmdHelo()
{
    QByteArray helo;
    helo.append("HELO [");
    helo.append(qPrintable(_socket->localAddress().toString()));
    helo.append("]");

    QByteArrayList reply;
    if (cmd(helo, &reply) != 250) {
        return false;
    }

<<<<<<< HEAD
    startTlsAvailable = false;
    authEnabled = false;
=======
    _tlsAvailable = false;
    _authEnable = false;
>>>>>>> 9e6f21c2
    return true;
}


bool TSmtpMailer::cmdStartTls()
{
    int code = cmd("STARTTLS");
    if (code != 220) {
        tSystemError("SMTP: STARTTLS failed [reply:%d]", code);
        return false;
    }

<<<<<<< HEAD
    socket->startClientEncryption();
    if (!socket->waitForEncrypted(5000)) {
        tSystemError("SMTP STARTTLS negotiation timeout: %s", qPrintable(socket->errorString()));
        for (const auto &err : socket->sslErrors()) {
            tSystemError("SMTP SSL error %d: %s", int(err.error()), qPrintable(err.errorString()));
        }
=======
    _socket->startClientEncryption();
    if (!_socket->waitForEncrypted(5000)) {
        tSystemError("SMTP STARTTLS negotiation timeout: %s", qPrintable(_socket->errorString()));
>>>>>>> 9e6f21c2
        return false;
    }

    if (!cmdEhlo()) {
        tSystemError("SMTP: EHLO Command Failed");
        cmdQuit();
        return false;
    }
    return true;
}


bool TSmtpMailer::cmdAuth()
{
    if (_svrAuthMethods.isEmpty())
        return true;

    if (_username.isEmpty() || _password.isEmpty()) {
        tSystemError("SMTP: AUTH Bad Argument: No username or password");
        return false;
    }

    QByteArrayList reply;
    QByteArray auth;
    bool res = false;

    // Try CRAM-MD5
    if (_svrAuthMethods.contains("CRAM-MD5", Qt::CaseInsensitive)) {
        auth = "AUTH CRAM-MD5";
        if (cmd(auth, &reply) == 334 && !reply.isEmpty()) {
            QByteArray md5 = authCramMd5(reply.first(), _username, _password);
            res = (cmd(md5) == 235);
        }
    }

    // Try LOGIN
    if (!res && _svrAuthMethods.contains("LOGIN", Qt::CaseInsensitive)) {
        auth = "AUTH LOGIN";
        if (cmd(auth) == 334 && cmd(_username.toBase64()) == 334 && cmd(_password.toBase64()) == 235) {
            res = true;
        }
    }

    // Try PLAIN
    if (!res && _svrAuthMethods.contains("PLAIN", Qt::CaseInsensitive)) {
        auth = "AUTH PLAIN ";
        auth += QByteArray().append(_username).append('\0').append(_username).append('\0').append(_password).toBase64();
        res = (cmd(auth) == 235);
    }

    return res;
}


bool TSmtpMailer::cmdRset()
{
    QByteArray rset("RSET");
    return (cmd(rset) == 250);
}


bool TSmtpMailer::cmdMail(const QByteArray &from)
{
    if (from.isEmpty())
        return false;

    QByteArray mail("MAIL FROM:<" + from + '>');
    return (cmd(mail) == 250);
}


bool TSmtpMailer::cmdRcpt(const QByteArrayList &to)
{
    if (to.isEmpty())
        return false;

    for (auto &tostr : to) {
        QByteArray rcpt("RCPT TO:<" + tostr + '>');
        if (cmd(rcpt) != 250) {
            return false;
        }
    }
    return true;
}


bool TSmtpMailer::cmdData(const QByteArray &message)
{
    QByteArray data("DATA");
    if (cmd(data) != 354) {
        return false;
    }
    return (cmd(message + CRLF + '.' + CRLF) == 250);
}


bool TSmtpMailer::cmdQuit()
{
    QByteArray quit("QUIT");
    return (cmd(quit) == 221);
}


int TSmtpMailer::cmd(const QByteArray &command, QByteArrayList *reply)
{
    _lastResponse.resize(0);
    if (!write(command))
        return -1;

    return read(reply);
}


bool TSmtpMailer::write(const QByteArray &command)
{
    QByteArray cmd = command;
    if (!cmd.endsWith(CRLF)) {
        cmd += CRLF;
    }

    int len = _socket->write(cmd);
    _socket->flush();
    tSystemDebug("C: %s", cmd.trimmed().data());
    return (len == cmd.length());
}


int TSmtpMailer::read(QByteArrayList *reply)
{
    if (reply) {
        reply->clear();
    }

    int code = 0;
    QByteArray rcv;
    for (;;) {
        rcv = _socket->readLine().trimmed();
        if (rcv.isEmpty()) {
            if (_socket->waitForReadyRead(5000)) {
                continue;
            } else {
                break;
            }
        }
        tSystemDebug("S: %s", rcv.data());

        if (code == 0)
            code = rcv.left(3).toInt();

        if (rcv.length() < 4)
            break;

        if (reply) {
            QByteArray ba = rcv.mid(4);
            if (!ba.isEmpty())
                *reply << ba;
        }

        if (code > 0 && rcv.at(3) == ' ')
            break;
    }
    _lastResponse = rcv;
    return code;
}


/*  Reply Codes

      211 System status, or system help reply
      214 Help message
          (Information on how to use the receiver or the meaning of a
          particular non-standard command; this reply is useful only
          to the human user)
      220 <domain> Service ready
      221 <domain> Service closing transmission channel
      235 Authentication successful
      250 Requested mail action okay, completed
      251 User not local; will forward to <forward-path>
      252 Cannot VRFY user, but will accept message and attempt
          delivery
      334 Continuation
      354 Start mail input; end with <CRLF>.<CRLF>
      421 <domain> Service not available, closing transmission channel
          (This may be a reply to any command if the service knows it
          must shut down)
      450 Requested mail action not taken: mailbox unavailable
          (e.g., mailbox busy)
      451 Requested action aborted: local error in processing
      452 Requested action not taken: insufficient system storage
      454 TLS not available due to temporary reason
      500 Syntax error, command unrecognized
          (This may include errors such as command line too long)
      501 Syntax error in parameters or arguments
      502 Command not implemented (see section 4.2.4)
      503 Bad sequence of commands
      504 Command parameter not implemented
      550 Requested action not taken: mailbox unavailable
          (e.g., mailbox not found, no access, or command rejected
          for policy reasons)
      551 User not local; please try <forward-path>
          (See section 3.4)
      552 Requested mail action aborted: exceeded storage allocation
      553 Requested action not taken: mailbox name not allowed
          (e.g., mailbox syntax incorrect)
      554 Transaction failed  (Or, in the case of a connection-opening
          response, "No SMTP service here")
*/<|MERGE_RESOLUTION|>--- conflicted
+++ resolved
@@ -15,9 +15,6 @@
 #include <TPopMailer>
 using namespace Tf;
 
-//#define tSystemError(fmt, ...)  printf(fmt "\n", ## __VA_ARGS__)
-//#define tSystemDebug(fmt, ...)  printf(fmt "\n", ## __VA_ARGS__)
-
 /*!
   \class TSmtpMailer
   \brief The TSmtpMailer class provides a simple functionality to send
@@ -155,33 +152,19 @@
         }
     }
 
-<<<<<<< HEAD
-    if (!sslEnabled && startTlsEnabled) {
-        if (!startTlsAvailable) {
-            tSystemError("SMTP: Server does not support STARTTLS");
+    if (!_sslEnabled && _startTlsEnabled) {
+        if (!_startTlsAvailable) {
+            tSystemError("SMTP: STARTTLS not supported");
             cmdQuit();
             return false;
         }
-=======
-    if (_tlsRequire && !_tlsAvailable) {
-        tSystemError("SMTP: STARTTLS not supported");
-        cmdQuit();
-        return false;
-    }
-
-    if (_tlsAvailable) {
->>>>>>> 9e6f21c2
         if (!cmdStartTls()) {
             cmdQuit();
             return false;
         }
     }
 
-<<<<<<< HEAD
-    if (authEnabled) {
-=======
-    if (_authEnable) {
->>>>>>> 9e6f21c2
+    if (_authEnabled) {
         if (!cmdAuth()) {
             tSystemError("SMTP: User Authentication Failed: username:%s : [%s]", _username.data(), qPrintable(lastServerResponse()));
             cmdQuit();
@@ -229,28 +212,21 @@
 
 bool TSmtpMailer::connectToHost(const QString &hostName, quint16 port)
 {
-<<<<<<< HEAD
-    if (sslEnabled) {
-        socket->connectToHostEncrypted(hostName, port);
-        if (!socket->waitForEncrypted(5000)) {
-            tSystemError("SMTP server connect error: %s", qPrintable(socket->errorString()));
-            for (const auto &err : socket->sslErrors()) {
+    if (_sslEnabled) {
+        _socket->connectToHostEncrypted(hostName, port);
+        if (!_socket->waitForEncrypted(5000)) {
+            tSystemError("SMTP server connect error: %s", qPrintable(_socket->errorString()));
+            for (const auto &err : _socket->sslErrors()) {
                 tSystemError("SMTP SSL error %d: %s", int(err.error()), qPrintable(err.errorString()));
             }
             return false;
         }
     } else {
-        socket->connectToHost(hostName, port);
-        if (!socket->waitForConnected(5000)) {
-            tSystemError("SMTP server connect error: %s", qPrintable(socket->errorString()));
-            return false;
-        }
-=======
-    _socket->connectToHost(hostName, port);
-    if (!_socket->waitForConnected(5000)) {
-        tSystemError("SMTP server connect error: %s", qPrintable(_socket->errorString()));
-        return false;
->>>>>>> 9e6f21c2
+        _socket->connectToHost(hostName, port);
+        if (!_socket->waitForConnected(5000)) {
+            tSystemError("SMTP server connect error: %s", qPrintable(_socket->errorString()));
+            return false;
+        }
     }
 
     return (read() == 220);
@@ -277,11 +253,7 @@
             tSystemDebug("AUTH: %s", qPrintable(_svrAuthMethods.join(",")));
         }
         if (str.startsWith("STARTTLS", Qt::CaseInsensitive)) {
-<<<<<<< HEAD
-            startTlsAvailable = true;
-=======
-            _tlsAvailable = true;
->>>>>>> 9e6f21c2
+            _startTlsAvailable = true;
         }
     }
     return true;
@@ -300,13 +272,8 @@
         return false;
     }
 
-<<<<<<< HEAD
-    startTlsAvailable = false;
-    authEnabled = false;
-=======
-    _tlsAvailable = false;
-    _authEnable = false;
->>>>>>> 9e6f21c2
+    _startTlsAvailable = false;
+    _authEnabled = false;
     return true;
 }
 
@@ -319,18 +286,12 @@
         return false;
     }
 
-<<<<<<< HEAD
-    socket->startClientEncryption();
-    if (!socket->waitForEncrypted(5000)) {
-        tSystemError("SMTP STARTTLS negotiation timeout: %s", qPrintable(socket->errorString()));
-        for (const auto &err : socket->sslErrors()) {
-            tSystemError("SMTP SSL error %d: %s", int(err.error()), qPrintable(err.errorString()));
-        }
-=======
     _socket->startClientEncryption();
     if (!_socket->waitForEncrypted(5000)) {
         tSystemError("SMTP STARTTLS negotiation timeout: %s", qPrintable(_socket->errorString()));
->>>>>>> 9e6f21c2
+        for (const auto &err : _socket->sslErrors()) {
+            tSystemError("SMTP SSL error %d: %s", int(err.error()), qPrintable(err.errorString()));
+        }
         return false;
     }
 
