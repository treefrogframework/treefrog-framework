/* Copyright (c) 2010-2017, AOYAMA Kazuharu
 * All rights reserved.
 *
 * This software may be used and distributed according to the terms of
 * the New BSD License, which is incorporated herein by reference.
 */

#include "otamagenerator.h"
#include "global.h"
#include "projectfilegenerator.h"
#include "filewriter.h"
#include "util.h"

#define INDEX_HTML_TEMPLATE                                             \
    "<!DOCTYPE html>\n"                                                 \
    "<html>\n"                                                          \
    "<head>\n"                                                          \
    "  <meta http-equiv=\"content-type\" content=\"text/html;charset=UTF-8\" />\n" \
    "  <title data-tf=\"@head_title\"></title>\n"                       \
    "</head>\n"                                                         \
    "<body>\n"                                                          \
    "\n"                                                                \
    "<h1>Listing %1</h1>\n"                                             \
    "\n"                                                                \
    "<a href=\"#\" data-tf=\"@link_to_entry\">New entry</a><br />\n"    \
    "<br />\n"                                                          \
    "<table border=\"1\" cellpadding=\"5\" style=\"border: 1px #d0d0d0 solid; border-collapse: collapse;\">\n" \
    "  <tr>\n"                                                          \
    "%2"                                                                \
    "    <th></th>\n"                                                   \
    "  </tr>\n"                                                         \
    "  <tr data-tf=\"@for\">\n"                                         \
    "%3"                                                                \
    "    <td>\n"                                                        \
    "      <a href=\"#\" data-tf=\"@link_to_show\">Show</a>\n"          \
    "      <a href=\"#\" data-tf=\"@link_to_edit\">Edit</a>\n"          \
    "      <a href=\"#\" data-tf=\"@link_to_remove\">Remove</a>\n"      \
    "    </td>\n"                                                       \
    "  </tr>\n"                                                         \
    "</table>\n"                                                        \
    "\n"                                                                \
    "</body>\n"                                                         \
    "</html>\n"

#define INDEX_OTM_TEMPLATE                                              \
    "#include \"%1.h\"\n"                                               \
    "\n"                                                                \
    "@head_title ~= controller()->name() + \": \" + controller()->activeAction()\n" \
    "\n"                                                                \
    "@for :\n"                                                          \
    "tfetch(QList<%2>, %3List);\n"                                      \
    "for (const auto &i : %3List) {\n"                                  \
    "    %%\n"                                                          \
    "}\n"                                                               \
    "\n"                                                                \
    "%4"                                                                \
    "@link_to_show :== linkTo(\"Show\", urla(\"show\", QStringList()%5))\n"      \
    "\n"                                                                \
    "@link_to_edit :== linkTo(\"Edit\", urla(\"save\", QStringList()%5))\n"      \
    "\n"                                                                \
    "@link_to_remove :== linkTo(\"Remove\", urla(\"remove\", QStringList()%5), Tf::Post, \"confirm('Are you sure?')\")\n" \
    "\n"                                                                \
    "@link_to_entry :== linkTo(\"New entry\", urla(\"create\"))\n"

#define SHOW_HTML_TEMPLATE                                              \
    "<!DOCTYPE html>\n"                                                 \
    "<html>\n"                                                          \
    "<head>\n"                                                          \
    "  <meta http-equiv=\"content-type\" content=\"text/html;charset=UTF-8\" />\n" \
    "  <title data-tf=\"@head_title\"></title>\n"                       \
    "</head>\n"                                                         \
    "<body>\n"                                                          \
    "<p style=\"color: red\" data-tf=\"@error_msg\"></p>\n"             \
    "<p style=\"color: green\" data-tf=\"@notice_msg\"></p>\n"          \
    "\n"                                                                \
    "<h1>Showing %1</h1>\n"                                             \
    "%2"                                                                \
    "\n"                                                                \
    "<a href=\"#\" data-tf=\"@link_to_edit\">Edit</a> |\n"              \
    "<a href=\"#\" data-tf=\"@link_to_index\">Back</a>\n"               \
    "\n"                                                                \
    "</body>\n"                                                         \
    "</html>\n"

#define SHOW_OTM_TEMPLATE                                               \
    "#include \"%1.h\"\n"                                               \
    "\n"                                                                \
    "#init\n"                                                           \
    " tfetch(%2, %3);\n"                                                \
    "\n"                                                                \
    "@head_title ~= controller()->name() + \": \" + controller()->activeAction()\n" \
    "\n"                                                                \
    "@error_msg ~=$ error\n"                                            \
    "\n"                                                                \
    "@notice_msg ~=$ notice\n"                                          \
    "\n"                                                                \
    "%4"                                                                \
    "@link_to_edit :== linkTo(\"Edit\", urla(\"save\", QStringList()%5))\n"     \
    "\n"                                                                \
    "@link_to_index :== linkTo(\"Back\", urla(\"index\"))\n"

#define ENTRY_HTML_TEMPLATE                                            \
    "<!DOCTYPE html>\n"                                                 \
    "<html>\n"                                                          \
    "<head>\n"                                                          \
    "  <meta http-equiv=\"content-type\" content=\"text/html;charset=UTF-8\" />\n" \
    "  <title data-tf=\"@head_title\"></title>\n"                       \
    "</head>\n"                                                         \
    "<body>\n"                                                          \
    "<p style=\"color: red\" data-tf=\"@error_msg\"></p>\n"             \
    "<p style=\"color: green\" data-tf=\"@notice_msg\"></p>\n"          \
    "\n"                                                                \
    "<h1>New %1</h1>\n"                                                 \
    "\n"                                                                \
    "<form method=\"post\" data-tf=\"@entry_form\">\n"                  \
    "%2"                                                                \
    "  <p>\n"                                                           \
    "    <input type=\"submit\" value=\"Create\" />\n"                  \
    "  </p>\n"                                                          \
    "</form>\n"                                                         \
    "\n"                                                                \
    "<a href=\"#\" data-tf=\"@link_to_index\">Back</a>\n"               \
    "\n"                                                                \
    "</body>\n"                                                         \
    "</html>\n"

#define ENTRY_OTM_TEMPLATE                                             \
    "#include \"%1.h\"\n"                                               \
    "\n"                                                                \
    "#init\n"                                                           \
    " tfetch(QVariantMap, %2);\n"                                       \
    "\n"                                                                \
    "@head_title ~= controller()->name() + \": \" + controller()->activeAction()\n" \
    "\n"                                                                \
    "@error_msg ~=$ error\n"                                            \
    "\n"                                                                \
    "@notice_msg ~=$ notice\n"                                          \
    "\n"                                                                \
    "@entry_form |== formTag(urla(\"create\"))\n"                       \
    "\n"                                                                \
    "%3"                                                                \
    "@link_to_index |== linkTo(\"Back\", urla(\"index\"))\n"

#define EDIT_HTML_TEMPLATE                                              \
    "<!DOCTYPE html>\n"                                                 \
    "<html>\n"                                                          \
    "<head>\n"                                                          \
    "  <meta http-equiv=\"content-type\" content=\"text/html;charset=UTF-8\" />\n" \
    "  <title data-tf=\"@head_title\"></title>\n"                       \
    "</head>\n"                                                         \
    "<body>\n"                                                          \
    "<p style=\"color: red\" data-tf=\"@error_msg\"></p>\n"             \
    "<p style=\"color: green\" data-tf=\"@notice_msg\"></p>\n"          \
    "\n"                                                                \
    "<h1>Editing %1</h1>\n"                                             \
    "\n"                                                                \
    "<form method=\"post\" data-tf=\"@edit_form\">\n"                   \
    "%2"                                                                \
    "  <p>\n"                                                           \
    "    <input type=\"submit\" value=\"Update\" />\n"                  \
    "  </p>\n"                                                          \
    "</form>\n"                                                         \
    "\n"                                                                \
    "<a href=\"#\" data-tf=\"@link_to_show\">Show</a> |\n"              \
    "<a href=\"#\" data-tf=\"@link_to_index\">Back</a>\n"               \
    "\n"                                                                \
    "</body>\n"                                                         \
    "</html>\n"

#define EDIT_OTM_TEMPLATE                                               \
    "#include \"%1.h\"\n"                                               \
    "\n"                                                                \
    "#init\n"                                                           \
    " tfetch(QVariantMap, %2);\n"                                       \
    "\n"                                                                \
    "@head_title ~= controller()->name() + \": \" + controller()->activeAction()\n" \
    "\n"                                                                \
    "@error_msg ~=$ error\n"                                            \
    "\n"                                                                \
    "@notice_msg ~=$ notice\n"                                          \
    "\n"                                                                \
    "@edit_form |== formTag(urla(\"save\", QStringList()%3))\n"              \
    "\n"                                                                \
    "%4"                                                                \
    "@link_to_show |== linkTo(\"Show\", urla(\"show\", QStringList()%3))\n"  \
    "\n"                                                                \
    "@link_to_index |== linkTo(\"Back\", urla(\"index\"))\n"


static const QStringList excludedColumn = {
    "created_at",
    "updated_at",
    "modified_at",
    "lock_revision",
    "createdAt",
    "updatedAt",
    "modifiedAt",
    "lockRevision",
};


static const QStringList excludedDirName = {
    "layouts",
    "partial",
    "direct",
    "_src",
    "mailer",
};


OtamaGenerator::OtamaGenerator(const QString &view, const QList<QPair<QString, QVariant::Type>> &fields, QList<int> pkIdxs, int autoValIdx)
    : viewName(view), fieldList(fields), primaryKeyIndexs(pkIdxs), autoValueIndex(autoValIdx)
{ }


bool OtamaGenerator::generate(const QString &dstDir) const
{
    QDir dir(dstDir + viewName.toLower());

    // Reserved word check
    if (excludedDirName.contains(dir.dirName())) {
        qCritical("Reserved word error. Please use another word.  View name: %s", qPrintable(dir.dirName()));
        return false;
    }

    mkpath(dir);
    copy(dataDirPath + ".trim_mode", dir);

    // Generates view files
    generateViews(dir.path());
    return true;
}


QStringList OtamaGenerator::generateViews(const QString &dstDir) const
{
    QStringList files;

    if (primaryKeyIndexs.isEmpty()) {
        qWarning("Primary key not found. [view name: %s]", qPrintable(viewName));
        return files;
    }

    QDir dir(dstDir);
    FileWriter fw;
    QString output;
    QString caption = enumNameToCaption(viewName);
    QString varName = enumNameToVariableName(viewName);

    QStringList pkVarNames;
    QString indexPkValues,showPkValues,savePkValues;
    for (auto &p :primaryKeyIndexs){
        QString pkVarName = fieldNameToVariableName(fieldList[p].first);
        pkVarNames<<pkVarName;
        switch (fieldList[p].second) {
        case QVariant::Int:
        case QVariant::UInt:
        case QVariant::LongLong:
        case QVariant::ULongLong:
        case QVariant::Double:
            indexPkValues += QString("<<QString::number(i.%1())").arg(pkVarName);
            showPkValues += QString("<<QString::number(%1.%2())").arg(varName,pkVarName);
            savePkValues += QString("<<%1[\"%2\"].toString()").arg(varName,pkVarName);
            break;
        default:
            indexPkValues += QString("<<i.%1()").arg(pkVarName);
            showPkValues += QString("<<%1.%2()").arg(varName,pkVarName);
            savePkValues += QString("<<%1[\"%2\"].toString()").arg(varName,pkVarName);
            break;
        }
    }

    // Generates index.html
    QString th ,td, indexOtm, showColumn, showOtm, entryColumn, editColumn, entryOtm, editOtm;
    for (int i = 0; i < fieldList.count(); ++i) {
        const QPair<QString, QVariant::Type> &p = fieldList[i];
        QString cap = fieldNameToCaption(p.first);
        QString var = fieldNameToVariableName(p.first);
        QString mrk = p.first.toLower();
        QString readonly;

        if (!excludedColumn.contains(var, Qt::CaseInsensitive)) {
            th += "    <th>";
            th += cap;
            th += "</th>\n";

            td += "    <td data-tf=\"@";
            td += mrk;
            td += "\"></td>\n";

            indexOtm += QString("@%1 ~= i.%2()\n\n").arg(mrk, var);

            if (i != autoValueIndex) {  // case of not auto-value field
                entryColumn += QString("  <p>\n    <label>%1<br /><input data-tf=\"@%2\" /></label>\n  </p>\n").arg(cap, mrk);
                entryOtm += QString("@%1 |== inputTextTag(\"%2[%3]\", %2[\"%3\"].toString())\n\n").arg(mrk, varName, var);
            }

            editColumn += QString("  <p>\n    <label>%1<br /><input data-tf=\"@%2\" /></label>\n  </p>\n").arg(cap, mrk);
            if  (pkVarNames.contains(p.first)) {
                readonly = QLatin1String(", a(\"readonly\", \"readonly\")");
            }
            editOtm += QString("@%1 |== inputTextTag(\"%2[%3]\", %2[\"%3\"].toString()%4);\n\n").arg(mrk, varName, var, readonly);
        }
        showColumn += QString("<dt>%1</dt><dd data-tf=\"@%2\">(%3)</dd><br />\n").arg(cap, mrk, var);
        showOtm += QString("@%1 ~= %2.%3()\n\n").arg(mrk, varName, var);
    }

    output = QString(INDEX_HTML_TEMPLATE).arg(caption, th, td);
    fw.setFilePath(dir.filePath("index.html"));
    if (fw.write(output, false)) {
        files << fw.fileName();
    }

    // Generates index.otm

    output = QString(INDEX_OTM_TEMPLATE).arg(varName.toLower(), viewName, varName, indexOtm, indexPkValues);
    fw.setFilePath(dir.filePath("index.otm"));
    if (fw.write(output, false)) {
        files << fw.fileName();
    }

    // Generates show.html
    output = QString(SHOW_HTML_TEMPLATE).arg(caption, showColumn);
    fw.setFilePath(dir.filePath("show.html"));
    if (fw.write(output, false)) {
        files << fw.fileName();
    }

    // Generates show.otm
    output = QString(SHOW_OTM_TEMPLATE).arg(varName.toLower(), viewName, varName, showOtm, showPkValues);
    fw.setFilePath(dir.filePath("show.otm"));
    if (fw.write(output, false)) {
        files << fw.fileName();
    }

    // Generates entry.html
    output = QString(ENTRY_HTML_TEMPLATE).arg(caption, entryColumn);
    fw.setFilePath(dir.filePath("entry.html"));
    if (fw.write(output, false)) {
        files << fw.fileName();
    }

    // Generates entry.otm
    output = QString(ENTRY_OTM_TEMPLATE).arg(varName.toLower(), varName, entryOtm);
    fw.setFilePath(dir.filePath("entry.otm"));
    if (fw.write(output, false)) {
        files << fw.fileName();
    }

    // Generates edit.html
    output = QString(EDIT_HTML_TEMPLATE).arg(caption, editColumn);
    fw.setFilePath(dir.filePath("edit.html"));
    if (fw.write(output, false)) {
        files << fw.fileName();
    }

    // Generates edit.otm
<<<<<<< HEAD
    output = QString(SAVE_OTM_TEMPLATE).arg(varName.toLower(), varName, savePkValues, editOtm);
    fw.setFilePath(dir.filePath("save.otm"));
=======
    output = QString(EDIT_OTM_TEMPLATE).arg(varName.toLower(), varName, pkVarName, editOtm);
    fw.setFilePath(dir.filePath("edit.otm"));
>>>>>>> 4dd64797
    if (fw.write(output, false)) {
        files << fw.fileName();
    }

    return files;
}<|MERGE_RESOLUTION|>--- conflicted
+++ resolved
@@ -355,13 +355,8 @@
     }
 
     // Generates edit.otm
-<<<<<<< HEAD
-    output = QString(SAVE_OTM_TEMPLATE).arg(varName.toLower(), varName, savePkValues, editOtm);
-    fw.setFilePath(dir.filePath("save.otm"));
-=======
     output = QString(EDIT_OTM_TEMPLATE).arg(varName.toLower(), varName, pkVarName, editOtm);
     fw.setFilePath(dir.filePath("edit.otm"));
->>>>>>> 4dd64797
     if (fw.write(output, false)) {
         files << fw.fileName();
     }
